"""Scoring utilities for K4 analysis (file-driven frequencies)."""
from __future__ import annotations
import os
import json
from collections import Counter
from typing import Dict, Iterable, Sequence, Set, List
import math
from functools import lru_cache

# Paths
ROOT_DIR = os.path.abspath(os.path.join(os.path.dirname(__file__), '..', '..'))
DATA_DIR = os.path.join(ROOT_DIR, 'data')
CONFIG_PATH = os.path.join(ROOT_DIR, 'config', 'config.json')

# ---------------- Loaders ----------------

def _load_letter_freq(path: str) -> Dict[str, float]:
    """Load letter frequency table from file."""
    freq: Dict[str, float] = {}
    try:
        with open(path, 'r', encoding='utf-8') as fh:
            for line in fh:
                line = line.strip()
                if not line or line.startswith('#'):
                    continue
                parts = line.split('\t')
                if len(parts) != 2:
                    continue
                letter, val = parts
                if len(letter) == 1 and letter.isalpha():
                    freq[letter.upper()] = float(val)
    except FileNotFoundError:
        pass
    return freq


def _load_ngrams(path: str) -> Dict[str, float]:
    """Load n-gram frequency table from file."""
    grams: Dict[str, float] = {}
    try:
        with open(path, 'r', encoding='utf-8') as fh:
            for line in fh:
                line = line.strip()
                if not line or line.startswith('#'):
                    continue
                parts = line.split('\t')
                if len(parts) != 2:
                    continue
                gram, val = parts
                gram = gram.upper()
                if gram.isalpha():
                    grams[gram] = float(val)
    except FileNotFoundError:
        # Missing n-gram file: return empty; letter freq fallback handled separately.
        return {}
    return grams
<<<<<<< HEAD


def _load_config_cribs(path: str) -> List[str]:
=======
>>>>>>> 6d1547b6
    """Load cribs from config file."""
    try:
        with open(path, 'r', encoding='utf-8') as fh:
            data = json.load(fh)
            return [c.upper() for c in data.get('cribs', [])]
    except (FileNotFoundError, json.JSONDecodeError):
        return []

def _load_wordlist(path: str) -> Set[str]:
    """Load wordlist (one word per line) into uppercase set. Only keep length >=3."""
    words: Set[str] = set()
    try:
        with open(path, 'r', encoding='utf-8') as fh:
            for line in fh:
                w = line.strip().upper()
                if len(w) >= 3 and w.isalpha():
                    words.add(w)
    except FileNotFoundError:
        pass
    return words

# ---------------- Data ----------------
LETTER_FREQ: Dict[str, float] = _load_letter_freq(os.path.join(DATA_DIR, 'letter_freq.tsv'))
BIGRAMS: Dict[str, float] = _load_ngrams(os.path.join(DATA_DIR, 'bigrams.tsv'))
TRIGRAMS: Dict[str, float] = _load_ngrams(os.path.join(DATA_DIR, 'trigrams.tsv'))
# Prefer high quality quadgrams file if present
_quad_hi_path = os.path.join(DATA_DIR, 'quadgrams_high_quality.tsv')
if os.path.exists(_quad_hi_path):
    QUADGRAMS: Dict[str, float] = _load_ngrams(_quad_hi_path)
else:
    QUADGRAMS: Dict[str, float] = _load_ngrams(os.path.join(DATA_DIR, 'quadgrams.tsv'))
CRIBS: List[str] = _load_config_cribs(CONFIG_PATH)
WORDLIST: Set[str] = _load_wordlist(os.path.join(DATA_DIR, 'wordlist.txt'))

if not LETTER_FREQ:
    LETTER_FREQ = {
        'E': 12.702,'T': 9.056,'A':8.167,'O':7.507,'N':6.749,'I':6.966,
        'S':6.327,'R':5.987,'H':6.094,'L':4.025,'D':4.253,'C':2.782,
        'U':2.758,'M':2.406,'F':2.228,'Y':1.974,'W':2.360,'G':2.015,
        'P':1.929,'B':1.492,'V':0.978,'K':0.772,'X':0.150,'J':0.153,
        'Q':0.095,'Z':0.074
    }

# Minimal fallback wordlist (placeholder)
if not WORDLIST:
    WORDLIST = { 'THE','AND','YOU','THAT','FOR','WITH','HAVE','THIS','FROM','CLOCK','BERLIN','TIME','CODE','DATA','NEXT','OVER','PART','TEXT' }

_UNKNOWN_BIGRAM = -2.0
_UNKNOWN_TRIGRAM = -2.5
_UNKNOWN_QUADGRAM = -4.0  # slightly harsher unknown penalty with higher quality table

# ---------------- Metrics ----------------

def chi_square_stat(text: str) -> float:
    """Chi-square statistic vs English letter frequencies (lower is better)."""
    filtered = [c for c in text.upper() if c.isalpha()]
    n = len(filtered)
    if n == 0:
        return float('inf')
    counts = Counter(filtered)
    chi = 0.0
    for letter, exp in LETTER_FREQ.items():
        obs = counts.get(letter, 0)
        expected = exp * n / 100.0
        if expected > 0:
            chi += (obs - expected) ** 2 / expected
    return chi

def _score_ngrams(text: str, table: Dict[str, float], size: int, unknown: float) -> float:
    """Generic n-gram scoring function."""
    seq = ''.join(c for c in text.upper() if c.isalpha())
    total = 0.0
    for i in range(len(seq) - size + 1):
        gram = seq[i:i+size]
        total += table.get(gram, unknown)
    return total

def bigram_score(text: str) -> float:
    """Score text based on bigram frequencies."""
    return _score_ngrams(text, BIGRAMS, 2, _UNKNOWN_BIGRAM)

def trigram_score(text: str) -> float:
    """Score text based on trigram frequencies."""
    return _score_ngrams(text, TRIGRAMS, 3, _UNKNOWN_TRIGRAM)

def quadgram_score(text: str) -> float:
    """Score text based on quadgram frequencies."""
    return _score_ngrams(text, QUADGRAMS, 4, _UNKNOWN_QUADGRAM)

def crib_bonus(text: str) -> float:
    """Bonus score for presence of known cribs."""
    upper = ''.join(c for c in text.upper() if c.isalpha())
    bonus = 0.0
    for crib in CRIBS:
        if crib and crib in upper:
            bonus += 5.0 * len(crib)
    return bonus

def positional_crib_bonus(text: str, positional: Dict[str, Sequence[int]], window: int = 5) -> float:
    """Compute bonus for cribs appearing near expected positional indices.
    positional: mapping crib -> iterable of expected start indices (0-based).
    For each occurrence of crib in text, if distance to any expected index <= window,
    award (8 * len(crib) - distance). Multiple positions can contribute; occurrences outside
    window give no bonus. Cribs not found yield zero.
    """
    if not positional:
        return 0.0
    upper = ''.join(c for c in text.upper() if c.isalpha())
    total = 0.0
    for crib, expected_positions in positional.items():
        c = crib.upper()
        if not c or c not in upper:
            continue
        # Find all occurrences
        starts = []
        idx = upper.find(c)
        while idx != -1:
            starts.append(idx)
            idx = upper.find(c, idx + 1)
        for occ in starts:
            # Compute closest expected index
            if expected_positions:
                dist = min(abs(occ - ep) for ep in expected_positions)
                if dist <= window:
                    total += max(0.0, (8 * len(c) - dist))
    return total

def combined_plaintext_score(text: str) -> float:
    """Higher is better: n-gram scores minus weighted chi-square plus crib bonus."""
    chi = chi_square_stat(text)
    bi = bigram_score(text)
    tri = trigram_score(text)
    quad = quadgram_score(text) if QUADGRAMS else 0.0
    return bi + tri + quad - 0.05 * chi + crib_bonus(text)

# Cached wrapper (memoization for repeated scoring of identical plaintexts)
@lru_cache(maxsize=10000)
def combined_plaintext_score_cached(text: str) -> float:
    return combined_plaintext_score(text)

# --- Advanced linguistic metrics -------------------------------------------

def wordlist_hit_rate(text: str, min_len: int = 3, max_len: int = 8) -> float:
    """Approximate word-likeness: ratio of substring windows that appear in WORDLIST.
    Iterates all windows length in [min_len, max_len]; caps total windows at 5000 for performance.
    """
    seq = ''.join(c for c in text.upper() if c.isalpha())
    n = len(seq)
    if n < min_len:
        return 0.0
    total = 0
    hits = 0
    for L in range(min_len, max_len + 1):
        if L > n:
            break
        for i in range(n - L + 1):
            if total >= 5000:
                break
            total += 1
            if seq[i:i+L] in WORDLIST:
                hits += 1
        if total >= 5000:
            break
    return hits / total if total else 0.0

def trigram_entropy(text: str) -> float:
    """Shannon entropy over trigram distribution (A-Z only)."""
    seq = ''.join(c for c in text.upper() if c.isalpha())
    if len(seq) < 3:
        return 0.0
    trigrams = [seq[i:i+3] for i in range(len(seq)-3+1)]
    counts = Counter(trigrams)
    n = sum(counts.values())
    ent = 0.0
    for v in counts.values():
        p = v / n
        ent -= p * math.log2(p)
    return ent

def bigram_gap_variance(text: str) -> float:
    """Average variance of gaps between repeated bigram occurrences.
    For each bigram occurring >=2 times, compute gaps between each start indices.
    Return average variance across such bigrams (0 if none).
    """
    seq = ''.join(c for c in text.upper() if c.isalpha())
    if len(seq) < 4:
        return 0.0
    positions: Dict[str, List[int]] = {}
    for i in range(len(seq)-2+1):
        gram = seq[i:i+2]
        positions.setdefault(gram, []).append(i)
    gap_vars: List[float] = []
    for gram, pos_list in positions.items():
        if len(pos_list) < 2:
            continue
        gaps = [pos_list[i+1] - pos_list[i] for i in range(len(pos_list)-1)]
        if not gaps:
            continue
        mean_gap = sum(gaps) / len(gaps)
        var = sum((g - mean_gap) ** 2 for g in gaps) / len(gaps)
        gap_vars.append(var)
    if not gap_vars:
        return 0.0
    return sum(gap_vars) / len(gap_vars)

# ---------------- Baseline stats ----------------

def baseline_stats(text: str) -> Dict[str, float]:
    """Return dictionary of baseline scoring metrics for a candidate plaintext."""
    return {
        'chi_square': chi_square_stat(text),
        'bigram_score': bigram_score(text),
        'trigram_score': trigram_score(text),
        'quadgram_score': quadgram_score(text) if QUADGRAMS else 0.0,
        'crib_bonus': crib_bonus(text),
        'combined_score': combined_plaintext_score(text),
        'index_of_coincidence': index_of_coincidence(text),
        'vowel_ratio': vowel_ratio(text),
        'letter_coverage': letter_coverage(text),
        'letter_entropy': letter_entropy(text),
        'repeating_bigram_fraction': repeating_bigram_fraction(text),
        'wordlist_hit_rate': wordlist_hit_rate(text),
        'trigram_entropy': trigram_entropy(text),
        'bigram_gap_variance': bigram_gap_variance(text),
    }

def segment_plaintext_scores(segments: Iterable[str]) -> Dict[str, float]:
    """Compute combined plaintext scores for multiple segments."""
    return {seg: combined_plaintext_score(seg) for seg in segments}

def index_of_coincidence(text: str) -> float:
    """Compute index of coincidence (IC)."""
    letters = [c for c in text.upper() if c.isalpha()]
    n = len(letters)
    if n < 2:
        return 0.0
    counts = Counter(letters)
    num = sum(v * (v - 1) for v in counts.values())
    den = n * (n - 1)
    return num / den if den else 0.0

def vowel_ratio(text: str) -> float:
    """Return proportion of letters that are vowels (AEIOUY)."""
    letters = [c for c in text.upper() if c.isalpha()]
    if not letters:
        return 0.0
    vowels = set('AEIOUY')
    vcount = sum(1 for c in letters if c in vowels)
    return vcount / len(letters)

def letter_coverage(text: str) -> float:
    """Return fraction of alphabet present in text."""
    letters = {c for c in text.upper() if c.isalpha()}
    return len(letters) / 26.0

def letter_entropy(text: str) -> float:
    """Shannon entropy (bits) of letter distribution (A-Z only)."""
    letters = [c for c in text.upper() if c.isalpha()]
    n = len(letters)
    if n == 0:
        return 0.0
    counts = Counter(letters)
    ent = 0.0
    for v in counts.values():
        p = v / n
        ent -= p * math.log2(p)
    return ent

def repeating_bigram_fraction(text: str) -> float:
    """Fraction of bigrams that are repeats (duplicate occurrences) among all bigrams.
    0 if no bigrams.
    """
    seq = ''.join(c for c in text.upper() if c.isalpha())
    if len(seq) < 2:
        return 0.0
    bigrams = [seq[i:i+2] for i in range(len(seq)-2+1)]
    counts = Counter(bigrams)
    repeats = sum(v for v in counts.values() if v > 1)
    return repeats / len(bigrams)

def combined_plaintext_score_with_positions(text: str, positional: Dict[str, Sequence[int]], window: int = 5) -> float:
    """Combined plaintext score augmented with positional crib bonuses."""
    base = combined_plaintext_score(text)
    pos_bonus = positional_crib_bonus(text, positional, window)
    return base + pos_bonus

__all__ = [
    'LETTER_FREQ','BIGRAMS','TRIGRAMS','CRIBS','QUADGRAMS','WORDLIST',
    'chi_square_stat','bigram_score','trigram_score','crib_bonus','quadgram_score',
    'combined_plaintext_score','combined_plaintext_score_cached','segment_plaintext_scores',
    'index_of_coincidence','vowel_ratio','letter_coverage','baseline_stats',
    'positional_crib_bonus','combined_plaintext_score_with_positions',
    'letter_entropy','repeating_bigram_fraction',
    'wordlist_hit_rate','trigram_entropy','bigram_gap_variance'
]<|MERGE_RESOLUTION|>--- conflicted
+++ resolved
@@ -54,12 +54,6 @@
         # Missing n-gram file: return empty; letter freq fallback handled separately.
         return {}
     return grams
-<<<<<<< HEAD
-
-
-def _load_config_cribs(path: str) -> List[str]:
-=======
->>>>>>> 6d1547b6
     """Load cribs from config file."""
     try:
         with open(path, 'r', encoding='utf-8') as fh:
