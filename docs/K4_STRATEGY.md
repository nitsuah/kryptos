# Kryptos K4 Research & Strategy

## 1. Scope & Objectives

K4 remains unsolved publicly. Our goal:

- Reconstruct high-confidence ciphertext normalization.
- Implement systematic candidate generation pipelines (cipher families consistent with design ethos).
- Integrate objective scoring (language fitness, crib placement, clue satisfaction, linguistic metrics).
- Maintain reproducibility (config-driven, test harness & artifact lineage + attempt logs).

## 2. Canonical Data

Ciphertext (per sculpture transcription; spaces inserted for readability):

``` text
OBKR UOXOGHULBSOLIFBBWFLRVQQPRNGKSSO TWTQSJQSSEKZZWATJKLUDIAWINFBNYPVTT MZFPKWGDKZXTJCDIGKUHUAUEKCAR
```

Known plaintext cribs (confirmed by Sanborn) with expected start indices (0-based for analysis convenience):

| Plain | Expected Index | Cipher Segment |
|-------|----------------|----------------|
| EAST | 22 | (under investigation) |
| NORTHEAST | 25 | QQPRNGKSS |
| BERLIN | 64 | NYPVTT |
| CLOCK | 69 | MZFPK |

<<<<<<< HEAD
(Indices validated. Table shows corrected values (NORTHEAST=25, CLOCK=69). Prior values (NORTHEAST=26, CLOCK=70) were off-by-one errors; harmonized for positional scoring. See validation in [`tests/test_k4_cribs.py`](../tests/test_k4_cribs.py).)
=======
(Indices validated; the table above shows the corrected values (NORTHEAST=25, CLOCK=69). Prior values (NORTHEAST=26 and CLOCK=70) were off-by-one errors. Harmonized for positional scoring. See validation in [`tests/test_k4_cribs.py`](../tests/test_k4_cribs.py).)
>>>>>>> b70f0ddf

## 3. Constraints & Observations

- K1–K3 show deliberate anomalies → tolerate misspellings/nulls.
- Clues suggest possible method shift (like K3 shift to pure transposition) → evaluate hybrid approaches (matrix + transposition + key-stream).
- CLOCK self-map letter indicates potential polyalphabetic coincidence or matrix edge alignment.
- Spatial/temporal clues (EAST/NORTHEAST/BERLIN CLOCK) reinforce directional/time-based key schedule hypothesis (Berlin Clock encoding route).

## 4. Candidate Cipher Families (Tracked)

1. Polyalphabetic / key-stream (Berlin Clock derived shifts). [IN PROGRESS]
2. Columnar / double transposition with anchored cribs. [IN PROGRESS]
3. Hill cipher (2x2, 3x3 constrained by cribs). [IN PROGRESS]
4. Masking / null removal to expose latent structure. [COMPLETED (stage)]
5. Hybrid matrix + transposition chain. [PLANNED]
6. Progressive key (autokey/Berlin-lamp injection). [PLANNED]

## 5. Prioritization Status

| Priority | Item | Status |
|----------|------|--------|
| A | Hill cipher small block search (2x2 & 3x3 assemblies) | Expanded + pruning added |
| B | Columnar / multi-crib positional transposition | Multi-crib stage added |
| C | Berlin Clock key-stream enumeration | Implemented (full lamp & attempt logging) |
| D | Masking/null heuristic | Completed |
| E | Weighted multi-stage fusion | Completed |
| F | Advanced linguistic metrics (entropy, wordlist hit rate) | Completed |

## 6. Data Normalization Tasks

DONE: normalization utilities; still ensure consistent indexing for positional scoring (verify EAST/NORTHEAST alignment). Pending: automatic index validation test.

## 7. Scoring Components (Implemented)

- Unigram/bigram/trigram/quadgram additive log scores.
- Chi-square penalty (scaled).
- Crib bonus & positional crib bonus.
- Index of coincidence, vowel ratio, letter coverage.
- Letter entropy, repeating bigram fraction.
- Wordlist hit rate, trigram entropy, bigram gap variance.
- Weighted fusion (stage-normalized min-max).
- Memoized combined score (LRU cache).

## 8. Hill Cipher Path (Current State)

- 2x2 key derivation from single & paired cribs.
- 3x3 variant assembly (row/col/diag) + sliding window concatenations.
- Partial score pruning for 3x3 candidates (reduce evaluation expense).
- Attempt logging for each key attempt (pruned & successful) → persisted via composite run.

Next: Evaluate additional assembly heuristics (spiral, snake) and consider plaintext/cipher swapped orientation tests (P = K*C vs C = K*P) with small sample.

## 9. Transposition Constraint Solver (Current State)

- Standard & adaptive permutation search (sampling + prefix caching).
- Multi-crib positional stage enumerating permutations satisfying window constraints.
- Attempt logging at permutation level (search & adaptive).

Next: Integrate simultaneous alignment scoring (weighted by rarity of alignment probability) and add route-transposition patterns.

## 10. Berlin Clock Key Stream (Current State)

- Full lamp state encoding with quarter markers differentiation.
- Dual-direction shift application (forward/backward) enumerated across time range.
- Attempt logging per time-mode combination.

Next: Derive candidate reference times (historical events) and cluster high scoring intervals; refine by dynamic step reduction near promising hours.

## 11. Testing Infrastructure

Completed: Unit tests for scoring, Hill, transposition, Berlin Clock, masking, fusion, entropy metrics, positional constraints.
Pending: Tests for attempt log persistence artifact and multi-crib stage correctness (positions captured). Add failure mode tests (pruned keys/perms recorded).

## 12. Workflow Log (Recent Updates)

- Added advanced linguistic metrics to scoring.
- Introduced memoized scoring & pipeline profiling.
- Implemented attempt logging + persistence (Hill, Clock, Transposition).
- Added 3x3 Hill pruning via partial score threshold.
- Added multi-crib positional transposition stage.
- Updated README with new features and examples.
- Added automated crib index validation test.
- Implemented adaptive fusion weighting (wordlist_hit_rate + trigram_entropy heuristics).
- Implemented route transposition stage (spiral / boustrophedon / diagonal variants).

## 13. Performance & Optimization

Implemented: LRU caching, partial score pruning, prefix caching.
Next: Profile hotspots for 3x3 key generation & multi-crib permutation enumeration; implement parallelization option (multiprocessing) for heavy search stages.

## 14. Artifact & Reproducibility

Implemented: Candidate JSON/CSV with metrics + transformation trace + lineage; attempt logs persisted in timestamped JSON.
Next: Add compression option & integrate provenance hash of ciphertext + parameters.

## 15. Updated Next Actions

1. Refine route transposition scoring (add positional crib bonus integration).
2. Expand 3x3 Hill assemblies (spiral, column zigzag) + orientation flip tests.
3. Probability-weighted multi-crib scoring (rarity weighting vs simple bonus).
4. Multiprocessing / parallel stage execution benchmarking.
5. Failure mode tests for pruning (assert pruned recorded correctly).
6. Refine adaptive fusion weighting thresholds (entropy band & bonuses).
7. Add diagonal-start variants (anti-diagonal snake) & perimeter-in/out variants.

## 16. References

(See README for links; add matrix conjecture, entropy references.)

---
Updated: 2025-10-20<|MERGE_RESOLUTION|>--- conflicted
+++ resolved
@@ -26,11 +26,7 @@
 | BERLIN | 64 | NYPVTT |
 | CLOCK | 69 | MZFPK |
 
-<<<<<<< HEAD
-(Indices validated. Table shows corrected values (NORTHEAST=25, CLOCK=69). Prior values (NORTHEAST=26, CLOCK=70) were off-by-one errors; harmonized for positional scoring. See validation in [`tests/test_k4_cribs.py`](../tests/test_k4_cribs.py).)
-=======
 (Indices validated; the table above shows the corrected values (NORTHEAST=25, CLOCK=69). Prior values (NORTHEAST=26 and CLOCK=70) were off-by-one errors. Harmonized for positional scoring. See validation in [`tests/test_k4_cribs.py`](../tests/test_k4_cribs.py).)
->>>>>>> b70f0ddf
 
 ## 3. Constraints & Observations
 
